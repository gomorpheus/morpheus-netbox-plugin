package com.morpheusdata.netbox

import com.morpheusdata.core.util.HttpApiClient
import com.morpheusdata.core.util.NetworkUtility
import com.morpheusdata.core.IPAMProvider
import com.morpheusdata.core.MorpheusContext
import com.morpheusdata.core.Plugin
import com.morpheusdata.core.util.ConnectionUtils
import com.morpheusdata.core.util.SyncTask
import com.morpheusdata.model.AccountIntegration
import com.morpheusdata.model.Icon
import com.morpheusdata.model.NetworkDomain
import com.morpheusdata.model.NetworkPool
import com.morpheusdata.model.NetworkPoolIp
import com.morpheusdata.model.NetworkPoolRange
import com.morpheusdata.model.NetworkPoolServer
import com.morpheusdata.model.NetworkPoolType
import com.morpheusdata.model.OptionType
import com.morpheusdata.model.projection.NetworkPoolIdentityProjection
import com.morpheusdata.model.projection.NetworkPoolIpIdentityProjection
import com.morpheusdata.response.ServiceResponse
import groovy.json.JsonSlurper
import groovy.text.SimpleTemplateEngine
import groovy.json.JsonOutput
import groovy.util.logging.Slf4j
import io.reactivex.rxjava3.core.Completable
import io.reactivex.rxjava3.core.Single
import org.apache.commons.net.util.SubnetUtils
import io.reactivex.rxjava3.schedulers.Schedulers
import org.apache.http.entity.ContentType
import io.reactivex.rxjava3.core.Observable
import org.apache.commons.validator.routines.InetAddressValidator
import java.net.InetAddress
import java.util.Calendar

@Slf4j
class NetBoxProvider implements IPAMProvider {
	MorpheusContext morpheusContext
	Plugin plugin
    static String rangesPath = 'api/ipam/ip-ranges/'
    static String prefixesPath = 'api/ipam/prefixes/'
    static String getIpsPath = 'api/ipam/ip-addresses/'
    static String authPath = 'api/users/tokens/provision/'
    static String tagsPath = 'api/extras/tags/'

	static String LOCK_NAME = 'netbox.ipam'
	private java.lang.Object maxResults

	NetBoxProvider(Plugin plugin, MorpheusContext morpheusContext) {
		this.morpheusContext = morpheusContext
		this.plugin = plugin
	}

	/**
	 * Returns the Morpheus Context for interacting with data stored in the Main Morpheus Application
	 *
	 * @return an implementation of the MorpheusContext for running Future based rxJava queries
	 */
	@Override
	MorpheusContext getMorpheus() {
		return morpheusContext
	}

	/**
	 * Returns the instance of the Plugin class that this provider is loaded from
	 * @return Plugin class contains references to other providers
	 */
	@Override
	Plugin getPlugin() {
		return plugin
	}

	/**
	 * A unique shortcode used for referencing the provided provider. Make sure this is going to be unique as any data
	 * that is seeded or generated related to this provider will reference it by this code.
	 * @return short code string that should be unique across all other plugin implementations.
	 */
	@Override
	String getCode() {
		return 'netbox'
	}

	/**
	 * Provides the provider name for reference when adding to the Morpheus Orchestrator
	 * NOTE: This may be useful to set as an i18n key for UI reference and localization support.
	 *
	 * @return either an English name of a Provider or an i18n based key that can be scanned for in a properties file.
	 */
	@Override
	String getName() {
		return 'NetBox'
	}

	/**
	 * Validation Method used to validate all inputs applied to the integration of an IPAM Provider upon save.
	 * If an input fails validation or authentication information cannot be verified, Error messages should be returned
	 * via a {@link ServiceResponse} object where the key on the error is the field name and the value is the error message.
	 * If the error is a generic authentication error or unknown error, a standard message can also be sent back in the response.
	 *
	 * @param poolServer The Integration Object contains all the saved information regarding configuration of the IPAM Provider.
	 * @return A response is returned depending on if the inputs are valid or not.
	 */
	@Override
	ServiceResponse verifyNetworkPoolServer(NetworkPoolServer poolServer, Map opts) {
		ServiceResponse<NetworkPoolServer> rtn = ServiceResponse.error()
		rtn.errors = [:]

        if(!poolServer.name || poolServer.name == ''){
            rtn.errors['name'] = 'Name is required'
        }
		if(!poolServer.serviceUrl || poolServer.serviceUrl == ''){
			rtn.errors['serviceUrl'] = 'NetBox API URL is required'
		}
        if(poolServer.credentialData.type == 'api-key') {
            if((!poolServer.credentialData?.password || poolServer.credentialData?.password == '')){
                rtn.errors['servicePassword'] = 'Password is required'
            }
        } else if(poolServer.credentialData.type == 'username-password') {
            if((!poolServer.serviceUsername || poolServer.serviceUsername == '') && (!poolServer.credentialData?.username || poolServer.credentialData?.username == '')){
                rtn.errors['serviceUsername'] = 'Username is required'
            }
            if((!poolServer.servicePassword || poolServer.servicePassword == '') && (!poolServer.credentialData?.password || poolServer.credentialData?.password == '')){
                rtn.errors['servicePassword'] = 'Password is required'
            }
        }
		

		rtn.data = poolServer
		if(rtn.errors.size() > 0){
			rtn.success = false
			return rtn //
		}
        def rpcConfig = getRpcConfig(poolServer)
        HttpApiClient netboxClient = new HttpApiClient()
        def networkProxy = morpheusContext.async.setting.getGlobalNetworkProxy()
        netboxClient.networkProxy = networkProxy
        def tokenResults
		try {
			def apiUrl = cleanServiceUrl(poolServer.serviceUrl)
			boolean hostOnline = false
			try {
				def apiUrlObj = new URL(apiUrl)
				def apiHost = apiUrlObj.host
				def apiPort = apiUrlObj.port > 0 ? apiUrlObj.port : (apiUrlObj?.protocol?.toLowerCase() == 'https' ? 443 : 80)
				hostOnline = ConnectionUtils.testHostConnectivity(apiHost, apiPort, true, true, networkProxy)
			} catch(e) {
				log.error("Error parsing URL {}", apiUrl, e)
			}
			if(hostOnline) {
				opts.doPaging = false
				opts.maxResults = 1
                tokenResults = login(netboxClient,rpcConfig)
                if(tokenResults.success) {
				    def networkList = listNetworks(netboxClient,tokenResults.token.toString(),poolServer, opts)
                    if(networkList.success) {
                        rtn.success = true
                    } else {
                        rtn.msg = networkList.msg ?: 'Error connecting to NetBox'
                    }
                } else {
                    rtn.msg = tokenResults.msg ?: 'Error authenticating to NetBox'
                }
            } else {
                rtn.msg = 'Host not reachable'
            }
		} catch(e) {
			log.error("verifyPoolServer error: ${e}", e)
		} finally {
			netboxClient.shutdownClient()
		}
		return rtn
	}

	ServiceResponse<NetworkPoolServer> initializeNetworkPoolServer(NetworkPoolServer poolServer, Map opts) {
<<<<<<< HEAD
		log.info("initializeNetworkPoolServer {} with id {}", poolServer.name, poolServer.id)
=======
        log.info("initializeNetworkPoolServer {} with id {}", poolServer.name, poolServer.id)
>>>>>>> 0b5afca3
		log.debug("initializeNetworkPoolServer: ${poolServer.dump()}")
		def rtn = new ServiceResponse()
        try {
            if(poolServer) {
                refresh(poolServer)
                rtn.data = poolServer
            } else {
                rtn.error = 'No pool server found'
            }
        } catch(e) {
            rtn.error = "initializeNetworkPoolServer error: ${e}"
            log.error("initializeNetworkPoolServer error: ${e}", e)
        }
        return rtn
    }

	@Override
	ServiceResponse createNetworkPoolServer(NetworkPoolServer poolServer, Map opts) {
		log.info "createNetworkPoolServer() no-op"
		return ServiceResponse.success() // no-op
	}

	@Override
	ServiceResponse updateNetworkPoolServer(NetworkPoolServer poolServer, Map opts) {
		return ServiceResponse.success() // no-op
	}

	protected ServiceResponse refreshNetworkPoolServer(NetworkPoolServer poolServer, Map opts) {
		def rtn = new ServiceResponse()
        def tokenResults
        def rpcConfig = getRpcConfig(poolServer)
		log.debug("refreshNetworkPoolServer: {}", poolServer.dump())
		HttpApiClient netboxClient = new HttpApiClient()
		netboxClient.throttleRate = poolServer.serviceThrottleRate
        def networkProxy = morpheusContext.async.setting.getGlobalNetworkProxy()
        netboxClient.networkProxy = networkProxy
		try {
			def apiUrl = cleanServiceUrl(poolServer.serviceUrl)
			def apiUrlObj = new URL(apiUrl)
			def apiHost = apiUrlObj.host
			def apiPort = apiUrlObj.port > 0 ? apiUrlObj.port : (apiUrlObj?.protocol?.toLowerCase() == 'https' ? 443 : 80)
			def hostOnline = ConnectionUtils.testHostConnectivity(apiHost, apiPort, true, true, networkProxy)

			log.debug("online: {} - {}", apiHost, hostOnline)

			def testResults
			// Promise
			if(hostOnline) {
                tokenResults = login(netboxClient,rpcConfig)
                if(tokenResults.success) {
				    testResults = testNetworkPoolServer(netboxClient,tokenResults.token as String,poolServer) as ServiceResponse<Map>
                    if(!testResults.success) {
                        //NOTE invalidLogin was only ever set to false.
                        morpheus.network.updateNetworkPoolServerStatus(poolServer, AccountIntegration.Status.error, 'Error calling NetBox').subscribe().dispose()
                    } else {
                        morpheus.network.updateNetworkPoolServerStatus(poolServer, AccountIntegration.Status.syncing).subscribe().dispose()
                    }
                } else {
                    morpheus.network.updateNetworkPoolServerStatus(poolServer, AccountIntegration.Status.error, 'NetBox api not reachable')
                    return ServiceResponse.error("NetBox api not reachable")
                }
            } else {
                morpheus.network.updateNetworkPoolServerStatus(poolServer, AccountIntegration.Status.error, 'NetBox api not reachable')
            }
			Date now = new Date()
			if(testResults?.success) {
                String token = tokenResults?.token as String
				cacheNetworks(netboxClient,token,poolServer)
				if(poolServer?.configMap?.inventoryExisting) {
					cacheIpAddressRecords(netboxClient,token,poolServer)
				}
				log.info("Sync Completed in ${new Date().time - now.time}ms")
				morpheus.network.updateNetworkPoolServerStatus(poolServer, AccountIntegration.Status.ok).subscribe().dispose()
			}
			return testResults
		} catch(e) {
			log.error("refreshNetworkPoolServer error: ${e}", e)
		} finally {
            if(tokenResults?.success) {
                logout(netboxClient,rpcConfig,tokenResults.token as String)
            }
			netboxClient.shutdownClient()
		}
		return rtn
	}

	// cacheNetworks methods
	void cacheNetworks(HttpApiClient client, String token, NetworkPoolServer poolServer, Map opts = [:]) {
		opts.doPaging = true
		def listResults = listNetworks(client, token, poolServer)
		if(listResults.success && listResults.data) {
			List apiItems = listResults.data as List<Map>
			Observable<NetworkPoolIdentityProjection> poolRecords = morpheus.network.pool.listIdentityProjections(poolServer.id)
			SyncTask<NetworkPoolIdentityProjection,Map,NetworkPool> syncTask = new SyncTask(poolRecords, apiItems as Collection<Map>)
			syncTask.addMatchFunction { NetworkPoolIdentityProjection domainObject, Map apiItem ->
				domainObject.externalId == "${apiItem.id}" && ((apiItem.prefix && ["netboxprefix","netboxprefixipv6"].contains(domainObject.typeCode)) || (!apiItem.prefix && ["netbox","netboxipv6"].contains(domainObject.typeCode)) )
			}.onDelete {removeItems ->
				morpheus.network.pool.remove(poolServer.id, removeItems).blockingGet()
			}.onAdd { itemsToAdd ->
				addMissingPools(poolServer, itemsToAdd)
			}.withLoadObjectDetails { List<SyncTask.UpdateItemDto<NetworkPoolIdentityProjection,Map>> updateItems ->

				Map<Long, SyncTask.UpdateItemDto<NetworkPoolIdentityProjection, Map>> updateItemMap = updateItems.collectEntries { [(it.existingItem.id): it]}
				return morpheus.network.pool.listById(updateItems.collect{it.existingItem.id} as Collection<Long>).map { NetworkPool pool ->
					SyncTask.UpdateItemDto<NetworkPoolIdentityProjection, Map> matchItem = updateItemMap[pool.id]
					return new SyncTask.UpdateItem<NetworkPool,Map>(existingItem:pool, masterItem:matchItem.masterItem)
				}

			}.onUpdate { List<SyncTask.UpdateItem<NetworkPool,Map>> updateItems ->
				updateMatchedPools(poolServer, updateItems)
			}.start()
		}
	}

	void addMissingPools(NetworkPoolServer poolServer, Collection<Map> chunkedAddList) {
        HttpApiClient client = new HttpApiClient();
        client.networkProxy = morpheusContext.async.setting.getGlobalNetworkProxy()
        def rpcConfig = getRpcConfig(poolServer)
        HttpApiClient.RequestOptions requestOptions = new HttpApiClient.RequestOptions(ignoreSSL: rpcConfig.ignoreSSL)
		List<NetworkPool> missingPoolsList = []
		chunkedAddList?.each { Map it ->
			def networkIp = it.display
			def newNetworkPool
            def cidr = it?.start_address ?: it?.prefix
            def startAddress = it?.start_address ? it?.start_address?.tokenize('/')[0] : it?.prefix?.tokenize('/')[0]
            def endAddress = it?.end_address ? it?.end_address?.tokenize('/')[0] : it?.prefix?.tokenize('/')[0]
            def size = it?.size ?: 0
			def rangeConfig
            def addRange
            def poolType

            log.debug("CIDR: ${cidr} and startAddress: ${startAddress}")

			if(it.family.value == 4) {
                if(it.prefix) {
                    poolType = new NetworkPoolType(code: 'netboxprefix')
                    def networkInfo = getNetworkPoolConfig(it.prefix)
                    def addConfig = [account:poolServer.account, poolServer:poolServer, owner:poolServer.account, name:it.display, externalId:"${it.id}",
                                    cidr: cidr,type: poolType, poolEnabled:true, parentType:'NetworkPoolServer', parentId:poolServer.id,ipCount:networkInfo.config.ipCount]
                    newNetworkPool = new NetworkPool(addConfig)
                    newNetworkPool.ipRanges = []
                    networkInfo.ranges?.each { range ->
                        log.debug("range: ${range}")
                        rangeConfig = [networkPool:newNetworkPool, startAddress:range.startAddress, endAddress:range.endAddress, addressCount:networkInfo.config.ipCount]
                        addRange = new NetworkPoolRange(rangeConfig)
                        newNetworkPool.ipRanges.add(addRange)
                    }
                } else {
                    poolType = new NetworkPoolType(code: 'netbox')
                    def addConfig = [account:poolServer.account, poolServer:poolServer, owner:poolServer.account, name:it.display, externalId:"${it.id}",
                                    cidr: cidr, type: poolType, poolEnabled:true, parentType:'NetworkPoolServer', parentId:poolServer.id,ipCount: size]
                    newNetworkPool = new NetworkPool(addConfig)
                    newNetworkPool.ipRanges = []
                    rangeConfig = [cidr:cidr, startAddress:startAddress, endAddress:endAddress, addressCount:size]
                    addRange = new NetworkPoolRange(rangeConfig)
                    newNetworkPool.ipRanges.add(addRange)
                }
            }
            if(it.family.value == 6) {
                if(it.prefix) {
                    poolType = new NetworkPoolType(code: 'netboxprefixipv6')
                    if (startAddress.endsWith(':')) {
                        startAddress = startAddress + '0'
                        endAddress = endAddress + '0'
                    }
                } else {
                    poolType = new NetworkPoolType(code: 'netboxipv6')
                }
                
                def addConfig = [account:poolServer.account, poolServer:poolServer, owner:poolServer.account, name:it.display, externalId:"${it.id}",
                                cidr: cidr, type: poolType, poolEnabled:true, parentType:'NetworkPoolServer', parentId:poolServer.id,ipCount: size]
                newNetworkPool = new NetworkPool(addConfig)
                newNetworkPool.ipRanges = []
                rangeConfig = [cidrIPv6: cidr, startIPv6Address: startAddress, endIPv6Address: endAddress,addressCount:size]
                addRange = new NetworkPoolRange(rangeConfig)
                newNetworkPool.ipRanges.add(addRange)
			}
			missingPoolsList.add(newNetworkPool)
		}
		morpheus.network.pool.create(poolServer.id, missingPoolsList).blockingGet()
	}

	void updateMatchedPools(NetworkPoolServer poolServer, List<SyncTask.UpdateItem<NetworkPool,Map>> chunkedUpdateList) {
        HttpApiClient client = new HttpApiClient();
        client.networkProxy = morpheusContext.async.setting.getGlobalNetworkProxy()
        def rpcConfig = getRpcConfig(poolServer)
        HttpApiClient.RequestOptions requestOptions = new HttpApiClient.RequestOptions(ignoreSSL: rpcConfig.ignoreSSL)
		List<NetworkPool> poolsToUpdate = []
		chunkedUpdateList?.each { update ->
			NetworkPool existingItem = update.existingItem
            Map network = update.masterItem
            def count = network?.size ?: 0

			if(existingItem) {
				//update view ?
				def save = false
				def networkIp = network?.start_address ?: network?.prefix
				def displayName = network.display
				if(existingItem?.displayName != displayName) {
					existingItem.displayName = displayName
					save = true
				}
				if(existingItem?.cidr != networkIp) {
					existingItem.cidr = networkIp
					save = true
				}
                if(existingItem?.ipCount != count && !network.prefix) {
					existingItem.ipCount = count
					save = true
				}
                if(save) {
                    poolsToUpdate << existingItem
                }
            }
        }
		if(poolsToUpdate.size() > 0) {
			morpheus.network.pool.save(poolsToUpdate).blockingGet()
		}
	}
	
	@Override
	ServiceResponse createHostRecord(NetworkPoolServer poolServer, NetworkPool networkPool, NetworkPoolIp networkPoolIp, NetworkDomain domain, Boolean createARecord, Boolean createPtrRecord) {
		HttpApiClient client = new HttpApiClient();
        client.networkProxy = morpheusContext.async.setting.getGlobalNetworkProxy()
        InetAddressValidator inetAddressValidator = new InetAddressValidator()
        
        def rpcConfig = getRpcConfig(poolServer)
        def token
        def tokenResults
        
        HttpApiClient.RequestOptions requestOptions = new HttpApiClient.RequestOptions(ignoreSSL: rpcConfig.ignoreSSL)

        try {
            tokenResults = login(client,rpcConfig)
            def results = []
            if (tokenResults.success) {
                def hostname = networkPoolIp.hostname
                token = tokenResults.token.toString()
                requestOptions.headers = [Authorization: "Token ${token}".toString()]
                
                if(domain && hostname && !hostname.endsWith(domain.name))  {
                    hostname = "${hostname}.${domain.name}"
                }

                def apiUrl = cleanServiceUrl(rpcConfig.serviceUrl)
                def apiPath = getServicePath(rpcConfig.serviceUrl) + getIpsPath
                def externalId
                def newIpPath
                def tags

                if(poolServer.configMap?.tags) {
                    tags = new JsonSlurper().parseText(addTags(poolServer.configMap?.tags))
				}
                
                if (networkPool.type.code.contains('prefix')) {
                    newIpPath = prefixesPath
                } else {
                    newIpPath = rangesPath
                }

                if(networkPoolIp.ipAddress) {
                    // Make sure it's a valid IP
                    if (inetAddressValidator.isValidInet4Address(networkPoolIp.ipAddress)) {
                        log.info("A Valid IPv4 Address Entered: ${networkPoolIp.ipAddress}")
                    } else if (inetAddressValidator.isValidInet6Address(networkPoolIp.ipAddress)) {
                        log.info("A Valid IPv6 Address Entered: ${networkPoolIp.ipAddress}")
                    } else {
                        log.error("Invalid IP Address Requested: ${networkPoolIp.ipAddress}", results)
                        return ServiceResponse.error("Invalid IP Address Requested: ${networkPoolIp.ipAddress}")
                    }

                    requestOptions.queryParams = ['address':networkPoolIp.ipAddress + '/' + networkPool.cidr.tokenize('/')[1]]
                    // Check IP Usage
                    results = client.callJsonApi(apiUrl,apiPath,requestOptions,'GET')

                    if (results?.success && !results?.error) {
                        if (!results?.data.results) {
                            // If Empty, Create the IP
                            apiPath = getServicePath(rpcConfig.serviceUrl) + getIpsPath
                            requestOptions.queryParams = [:]
                            requestOptions.body = JsonOutput.toJson(['address':networkPoolIp.ipAddress + '/' + networkPool.cidr.tokenize('/')[1],'status':'reserved',"dns_name":hostname,'tags':tags ?: []])

                            results = client.callJsonApi(apiUrl,apiPath,requestOptions,'POST')

                        } else if (results?.data?.results){
                            // If Reserved
                            externalId = results.data.results.id
                            apiPath = getServicePath(rpcConfig.serviceUrl) + getIpsPath + externalId + '/'
                            requestOptions.queryParams = [:]
                            requestOptions.body = JsonOutput.toJson(['address':networkPoolIp.ipAddress + '/' + networkPool.cidr.tokenize('/')[1],'status':'reserved',"dns_name":hostname,'tags':tags ?: []])

                            results = client.callJsonApi(apiUrl,apiPath,requestOptions,'PUT')
                        } else {
                            log.error("Allocate IP Error: ${e}", e)
                        }
                    } else {
                        log.error("Allocate IP Error: ${e}", e)
                    }
                } else {
                    // Grab next available IP
                    apiPath = getServicePath(rpcConfig.serviceUrl) + newIpPath
                    requestOptions.queryParams = [:]
                    requestOptions.body = null
                    results = client.callJsonApi(apiUrl,apiPath + networkPool.externalId + '/available-ips/',requestOptions,'POST')

                    if(results.success && !results.error) {
                        externalId = results.data.id
                        requestOptions.body = JsonOutput.toJson(['address':results.data.address,'status':'reserved',"dns_name":hostname,'tags':tags ?: []])
                        apiPath = getServicePath(rpcConfig.serviceUrl) + getIpsPath + externalId + '/'
                        
                        results = client.callJsonApi(apiUrl,apiPath,requestOptions,'PUT')
                    }
                }

                if (results.success && !results.error) {
                    networkPoolIp.externalId = results.data.id
                    networkPoolIp.ipAddress = results.data.address.tokenize('/')[0]
                    networkPoolIp = morpheus.network.pool.poolIp.create(networkPoolIp)?.blockingGet()
                    return ServiceResponse.success(networkPoolIp)
                } else {
                    log.warn("API Call Failed to allocate IP Address")
                    return ServiceResponse.error("API Call Failed to allocate IP Address",null,networkPoolIp)
                }
            }
        } catch(e) {
            log.warn("API Call Failed to allocate IP Address {}",e)
            return ServiceResponse.error("API Call Failed to allocate IP Address",null,networkPoolIp)
        } finally {
            if(tokenResults?.success) {
                logout(client,rpcConfig,token)
            }
            client.shutdownClient()
        }
	}

	@Override
	ServiceResponse updateHostRecord(NetworkPoolServer poolServer, NetworkPool networkPool, NetworkPoolIp networkPoolIp) {
		HttpApiClient client = new HttpApiClient();
        client.networkProxy = morpheusContext.async.setting.getGlobalNetworkProxy()
        def rpcConfig = getRpcConfig(poolServer)
        HttpApiClient.RequestOptions requestOptions = new HttpApiClient.RequestOptions(ignoreSSL: rpcConfig.ignoreSSL)
        def token

        try {
            def tokenResults = login(client,rpcConfig)
            def results = []
            def hostname = networkPoolIp.hostname

            if (tokenResults?.success) {
                token = tokenResults?.token.toString()
                requestOptions.headers = [Authorization: "Token ${token}".toString()]
                def apiUrl = cleanServiceUrl(rpcConfig.serviceUrl)
                def apiPath = getServicePath(rpcConfig.serviceUrl) + getIpsPath
                def externalId = networkPoolIp.externalId.toString() + '/'

                requestOptions.body = JsonOutput.toJson(['address':networkPoolIp.ipAddress + '/' + networkPool.cidr.tokenize('/')[1],"dns_name":hostname])

                results = client.callJsonApi(apiUrl,apiPath + externalId,null,null,requestOptions,'PUT')

                if (results?.success) {
                    return ServiceResponse.success(networkPoolIp)
                } else {
				    return ServiceResponse.error(results.error ?: 'Error Updating Host Record', null, networkPoolIp)
			    }
            } else {
                return ServiceResponse.error("Error Authenticating with NetBox",null,networkPoolIp)
            }
        } catch(ex) {
            log.error("Error Updating Host Record {}",ex.message,ex)
            return ServiceResponse.error("Error Updating Host Record ${ex.message}",null,networkPoolIp)
        } finally {
            if(token) {
                logout(client,rpcConfig,token)
            }
            client.shutdownClient()
        }
	}

	@Override
	ServiceResponse deleteHostRecord(NetworkPool networkPool, NetworkPoolIp poolIp, Boolean deleteAssociatedRecords ) {
		HttpApiClient client = new HttpApiClient();
        client.networkProxy = morpheusContext.async.setting.getGlobalNetworkProxy()
        def poolServer = morpheus.network.getPoolServerById(networkPool.poolServer.id).blockingGet()
        def rpcConfig = getRpcConfig(poolServer)
        HttpApiClient.RequestOptions requestOptions = new HttpApiClient.RequestOptions(ignoreSSL: rpcConfig.ignoreSSL)
        def token

        try {
            def tokenResults = login(client,rpcConfig)
            def results = []
            if (tokenResults?.success) {
                token = tokenResults.token.toString()
                requestOptions.headers = [Authorization: "Token ${token}".toString()]
                def apiUrl = cleanServiceUrl(rpcConfig.serviceUrl)
                def apiPath = getServicePath(rpcConfig.serviceUrl) + getIpsPath
                def externalId = poolIp.externalId.toString() + '/'

                if(poolServer?.configMap?.deprecate){
                    requestOptions.body = JsonOutput.toJson(['address':poolIp.ipAddress + '/' + networkPool.cidr.tokenize('/')[1],"status":"deprecated"])

                    results = client.callJsonApi(apiUrl,apiPath + externalId,null,null,requestOptions,'PUT')

                    if (results?.success) {
                        return ServiceResponse.success(poolIp)
                    } else {
                        return ServiceResponse.error(results.error ?: 'Error Updating Host Record', null, poolIp)
                    }
                } else {
                    results = client.callJsonApi(apiUrl,apiPath + externalId,null,null,requestOptions,'DELETE')

                    if(!results?.success && results?.data?.detail == 'Not found.') {
                        return ServiceResponse.success(poolIp)
                    } else if (results?.success && !results?.error) {
                        return ServiceResponse.success(poolIp)
                    } else {
                        log.error("Error Deleting Host Record ${poolIp}")
                        return ServiceResponse.error("Error Deleting Host Record ${poolIp}")
                    }
                }
            } else {
                log.error("Error Authenticating with NetBox")
                return ServiceResponse.error("Error Authenticating with NetBox",null,poolIp)
            }
        } catch(x) {
            log.error("Error Deleting Host Record {}",x.message,x)
            return ServiceResponse.error("Error Deleting Host Record ${x.message}",null,poolIp)
        } finally {
            if(token) {
                logout(client,rpcConfig,token)
            }
            client.shutdownClient()
        }
	}

	private ServiceResponse listNetworks(HttpApiClient client, String token, NetworkPoolServer poolServer, Map opts = [:]) {
        def rtn = new ServiceResponse()
        rtn.data = [] // Initialize rtn.data as an empty list
        try {
            def rpcConfig = getRpcConfig(poolServer)
            def apiUrl = cleanServiceUrl(rpcConfig.serviceUrl)
            def endpoints = [rangesPath,prefixesPath]
            HttpApiClient.RequestOptions requestOptions = new HttpApiClient.RequestOptions(ignoreSSL: rpcConfig.ignoreSSL)
            requestOptions.headers = [Authorization: "Token ${token}".toString()]

            log.debug("url: ${apiUrl} path: ${apiPath}")

            endpoints.each{ String ep ->
                def hasMore = true
                def attempt = 0
                def start = 0
                def doPaging = opts.doPaging != null ? opts.doPaging : true
                def maxResults = opts.maxResults ?: 1000
                def apiPath = getServicePath(rpcConfig.serviceUrl) + ep

                if(doPaging == true) {    
                    while(hasMore && attempt < 1000) {
                        attempt++

                        requestOptions.queryParams = [limit:maxResults.toString(),offset:start.toString(),'status__n':ep == rangesPath ? 'deprecated' : 'container']
                        def results = client.callJsonApi(apiUrl,apiPath,null,null,requestOptions,'GET')

                        if(results?.success && results?.error != true) {

                            rtn.success = true
                            if(results.data?.results?.size() > 0) {
                                
                                rtn.data += results.data.results

                                if(!results.data.next) {
                                    hasMore = false
                                } else {
                                    start += maxResults
                                }
                
                            } else {
                                hasMore = false
                            }
                        } else {
                            hasMore = false

                            if(!rtn.success) {
                                rtn.msg = results.error
                            }
                        }
                    }
                } else {
                    requestOptions.queryParams = [limit:maxResults.toString(),offset:start.toString(),'status__n':ep == rangesPath ? 'deprecated' : 'container']
                    def results = client.callJsonApi(apiUrl,apiPath,null,null,requestOptions,'GET')

                    if(results?.success && results?.error != true) {
                        rtn.success = true
                        if(results.data?.result?.size() > 0) {
                            rtn.data = results.data.results
                        }
                    } else {
                        if(!rtn.success) {
                            rtn.msg = results.error
                        }
                    }
                }
            }
        } catch(e) {
            log.error("listNetworks error: ${e}", e)
        }
        log.debug("List Networks Results: ${rtn}")
        return rtn
	}

	// cacheIpAddressRecords
    void cacheIpAddressRecords(HttpApiClient client, String token, NetworkPoolServer poolServer, Map opts=[:]) {
        morpheus.network.pool.listIdentityProjections(poolServer.id).buffer(50).concatMap { Collection<NetworkPoolIdentityProjection> poolIdents ->
            return morpheus.network.pool.listById(poolIdents.collect{it.id})
        }.concatMap { NetworkPool pool ->
            def listResults = listHostRecords(client,token,poolServer,pool)
            if (listResults.success && listResults.data) {

                List<Map> apiItems = listResults.data
                Observable<NetworkPoolIpIdentityProjection> poolIps = morpheus.network.pool.poolIp.listIdentityProjections(pool.id)
                SyncTask<NetworkPoolIpIdentityProjection, Map, NetworkPoolIp> syncTask = new SyncTask<NetworkPoolIpIdentityProjection, Map, NetworkPoolIp>(poolIps, apiItems)
                return syncTask.addMatchFunction { NetworkPoolIpIdentityProjection domainObject, Map apiItem ->
                    domainObject.externalId == "${apiItem.id}"
                }.addMatchFunction { NetworkPoolIpIdentityProjection domainObject, Map apiItem ->
                    domainObject.ipAddress == apiItem.address.tokenize('/')[0]
                }.onDelete {removeItems ->
                    morpheus.network.pool.poolIp.remove(pool.id, removeItems).blockingGet()
                }.onAdd { itemsToAdd ->
                    addMissingIps(pool, itemsToAdd)
                }.withLoadObjectDetails { List<SyncTask.UpdateItemDto<NetworkPoolIpIdentityProjection,Map>> updateItems ->

                    Map<Long, SyncTask.UpdateItemDto<NetworkPoolIpIdentityProjection, Map>> updateItemMap = updateItems.collectEntries { [(it.existingItem.id): it]}
                    return morpheus.network.pool.poolIp.listById(updateItems.collect{it.existingItem.id} as Collection<Long>).map { NetworkPoolIp poolIp ->
                        SyncTask.UpdateItemDto<NetworkPoolIpIdentityProjection, Map> matchItem = updateItemMap[poolIp.id]
                        return new SyncTask.UpdateItem<NetworkPoolIp,Map>(existingItem:poolIp, masterItem:matchItem.masterItem)
                    }

                }.onUpdate { List<SyncTask.UpdateItem<NetworkDomain,Map>> updateItems ->
                    updateMatchedIps(updateItems)
                }.observe()
            } else {
                return Single.just(false).toObservable()
            }
        }.doOnError{ e ->
            log.error("cacheIpRecords error: ${e}", e)
        }.blockingSubscribe()

    }

	void addMissingIps(NetworkPool pool, List addList) {
        List<NetworkPoolIp> poolIpsToAdd = addList?.collect { it ->
			def ipAddress = it.address.tokenize('/')[0]
			def types = it.status.value
			def ipType = 'assigned'
			if(types == 'reserved') {
				ipType = 'reserved'
			} else if (types == 'deprecated') {
                ipType = 'unmanaged'
            }
			def addConfig = [networkPool: pool, networkPoolRange: pool.ipRanges ? pool.ipRanges.first() : null, ipType: ipType, hostname: it.dns_name, ipAddress: ipAddress, externalId:it.id]
			def newObj = new NetworkPoolIp(addConfig)
			return newObj

		}
		if(poolIpsToAdd.size() > 0) {
			morpheus.network.pool.poolIp.create(pool, poolIpsToAdd).blockingGet()
		}
	}

	void updateMatchedIps(List<SyncTask.UpdateItem<NetworkPoolIp,Map>> updateList) {
		List<NetworkPoolIp> ipsToUpdate = []
		updateList?.each {  update ->
			NetworkPoolIp existingItem = update.existingItem

			if(existingItem) {
				def hostname = update.masterItem.dns_name
                def types = update.masterItem.status.value
				def ipType = 'assigned'
                if(types == 'reserved') {
                    ipType = 'reserved'
                } else if (types == 'deprecated') {
                    ipType = 'unmanaged'
                }
				def save = false
				if(existingItem.ipType != ipType) {
					existingItem.ipType = ipType
					save = true
				}
				if(existingItem.hostname != hostname) {
					existingItem.hostname = hostname
					save = true
				}
				if(save) {
					ipsToUpdate << existingItem
				}
			}
		}
		if(ipsToUpdate.size() > 0) {
			morpheus.network.pool.poolIp.save(ipsToUpdate).blockingGet()
		}
	}


	private ServiceResponse listHostRecords(HttpApiClient client, String token, NetworkPoolServer poolServer,NetworkPool networkPool, Map opts = [:]) {
        def rtn = new ServiceResponse()
        rtn.data = [] // Initialize rtn.data as an empty list
        try {
            def rpcConfig = getRpcConfig(poolServer)
            def apiUrl = cleanServiceUrl(rpcConfig.serviceUrl)
            HttpApiClient.RequestOptions requestOptions = new HttpApiClient.RequestOptions(ignoreSSL: rpcConfig.ignoreSSL)
            requestOptions.headers = [Authorization: "Token ${token}".toString()]

            def startAddress = networkPool?.ipRanges?[0].startAddress ?: null
            def endAddress = networkPool?.ipRanges?[0].endAddress ?: null
            def hasMore = true
            def attempt = 0
            def start = 0
            def doPaging = opts.doPaging != null ? opts.doPaging : true
            def maxResults = opts.maxResults ?: 1000
            def apiPath = getServicePath(rpcConfig.serviceUrl) + getIpsPath

            log.debug("url: ${apiUrl} path: ${apiPath}")

            if(doPaging == true) {
                while(hasMore && attempt < 1000) {
                    attempt++

                    requestOptions.queryParams = [limit:maxResults.toString(),offset:start.toString(),'parent':networkPool.cidr.toString()]
                    def results = client.callJsonApi(apiUrl,apiPath,null,null,requestOptions,'GET')

                    if(results?.success && results?.error != true) {

                        rtn.success = true
                        if(results.data?.results?.size() > 0) {
                            results.data.results.each { it ->
                                if (networkPool.cidr.tokenize("/")[1] == it.address.tokenize('/')[1]) {
                                    if (!startAddress || !endAddress) {
                                        rtn.data += it
                                    } else if (isIPInRange(it.address.tokenize('/')[0],startAddress,endAddress)) {
                                        rtn.data += it
                                    }
                                }
                            }

                            if(!results.data.next) {
                                hasMore = false
                            } else {
                                start += maxResults
                            }
            
                        } else {
                            hasMore = false
                        }
                    } else {
                        hasMore = false

                        if(!rtn.success) {
                            rtn.msg = results.error
                        }
                    }
                }
            } else {
                requestOptions.queryParams = [limit:maxResults.toString(),offset:start.toString(),'parent':networkPool.cidr.toString()]
                def results = client.callJsonApi(apiUrl,apiPath,null,null,requestOptions,'GET')

                if(results?.success && results?.error != true) {
                    rtn.success = true
                    if(results.data?.result?.size() > 0) {
                        rtn.data = results.data.results
                    }
                } else {
                    if(!rtn.success) {
                        rtn.msg = results.error
                    }
                }
            }
        } catch(e) {
            log.error("listNetworks error: ${e}", e)
        }
        log.debug("List Networks Results: ${rtn}")
        return rtn
	}

	ServiceResponse testNetworkPoolServer(HttpApiClient client, String token, NetworkPoolServer poolServer) {
		def rtn = new ServiceResponse()
		try {
			def opts = [doPaging:false, maxResults:1]
			def networkList = listNetworks(client, token, poolServer, opts)
			rtn.success = networkList.success
			rtn.data = [:]
			if(!networkList.success) {
				rtn.msg = 'error connecting to NetBox'
			}
		} catch(e) {
			rtn.success = false
			log.error("test network pool server error: ${e}", e)
		}
		return rtn
	}

    /**
     * Periodically called to refresh and sync data coming from the relevant integration. Most integration providers
     * provide a method like this that is called periodically (typically 5 - 10 minutes). DNS Sync operates on a 10min
     * cycle by default. Useful for caching Host Records created outside of Morpheus.
     * @param poolServer The Integration Object contains all the saved information regarding configuration of the IPAM Provider.
     */
    @Override
    void refresh(NetworkPoolServer poolServer) {
        refreshNetworkPoolServer(poolServer, [:])
    }

	/**
	 * An IPAM Provider can register pool types for display and capability information when syncing IPAM Pools
	 * @return a List of {@link NetworkPoolType} to be loaded into the Morpheus database.
	 */
	Collection<NetworkPoolType> getNetworkPoolTypes() {
		return [
			new NetworkPoolType(code:'netbox', name:'NetBox', creatable:false, description:'NetBox', rangeSupportsCidr: false),
			new NetworkPoolType(code:'netboxipv6', name:'NetBox IPv6', creatable:false, description:'NetBox IPv6', rangeSupportsCidr: true, ipv6Pool:true),
            new NetworkPoolType(code:'netboxprefix', name:'NetBox Prefix', creatable:false, description:'NetBox Prefix', rangeSupportsCidr: false),
			new NetworkPoolType(code:'netboxprefixipv6', name:'NetBox Prefix IPv6', creatable:false, description:'NetBox Prefix IPv6', rangeSupportsCidr: true, ipv6Pool:true)
		]
	}

	/**
	 * Provide custom configuration options when creating a new {@link AccountIntegration}
	 * @return a List of OptionType
	 */
	@Override
	List<OptionType> getIntegrationOptionTypes() {
		return [
				new OptionType(code: 'netbox.serviceUrl', name: 'Service URL', inputType: OptionType.InputType.TEXT, fieldName: 'serviceUrl', fieldLabel: 'API Url', fieldContext: 'domain', placeHolder: 'https://x.x.x.x/', displayOrder: 0, required:true),
				new OptionType(code: 'netbox.credentials', name: 'Credentials', inputType: OptionType.InputType.CREDENTIAL, fieldName: 'type', fieldLabel: 'Credentials', fieldContext: 'credential', required: true, displayOrder: 1, defaultValue: 'local', optionSource: 'credentials',
                    config: '{"credentialTypes":["username-password","api-key"]}', helpText: "Username + Password <or> Token Only if using Local Credentials"),

				new OptionType(code: 'netbox.serviceUsername', name: 'Service Username', inputType: OptionType.InputType.TEXT, fieldName: 'serviceUsername', fieldLabel: 'Username', fieldContext: 'domain', displayOrder: 2,localCredential: true, required: false),
				new OptionType(code: 'netbox.servicePassword', name: 'Service Password', inputType: OptionType.InputType.PASSWORD, fieldName: 'servicePassword', fieldLabel: 'Password', fieldContext: 'domain', displayOrder: 3,localCredential: true, required: false),
                new OptionType(code: 'netbox.apiToken', name: 'API Token', inputType: OptionType.InputType.TEXT, fieldName: 'apiToken', fieldLabel: 'API Token', fieldContext: 'config', displayOrder: 4,localCredential: true),
				new OptionType(code: 'netbox.throttleRate', name: 'Throttle Rate', inputType: OptionType.InputType.NUMBER, defaultValue: 0, fieldName: 'serviceThrottleRate', fieldLabel: 'Throttle Rate', fieldContext: 'domain', displayOrder: 5),
				new OptionType(code: 'netbox.ignoreSsl', name: 'Ignore SSL', inputType: OptionType.InputType.CHECKBOX, defaultValue: 0, fieldName: 'ignoreSsl', fieldLabel: 'Disable SSL SNI Verification', fieldContext: 'domain', displayOrder: 6),
				new OptionType(code: 'netbox.inventoryExisting', name: 'Inventory Existing', inputType: OptionType.InputType.CHECKBOX, defaultValue: 0, fieldName: 'inventoryExisting', fieldLabel: 'Inventory Existing', fieldContext: 'config', displayOrder: 7),
                new OptionType(code: 'netbox.deprecate', name: 'Deprecate on Delete', inputType: OptionType.InputType.CHECKBOX, defaultValue: 0, fieldName: 'deprecate', fieldLabel: 'Deprecate on Delete', fieldContext: 'config', displayOrder: 8),
                new OptionType(code: 'netbox.tags', name: 'Tags', inputType: OptionType.InputType.TEXT, fieldName: 'tags', fieldLabel: 'Tags', fieldContext: 'config', displayOrder: 9, helpText: "value|value2")
		]
	}

	@Override
	Icon getIcon() {
		return new Icon(path:"netbox.svg", darkPath: "netbox.svg")
	}

    def login(HttpApiClient client, rpcConfig) {
        def rtn = [success:false]
        def expiration = formatDate(getCurrentTimePlus5Minutes())
        if(rpcConfig.username && rpcConfig.password) {
            try {
                HttpApiClient.RequestOptions requestOptions = new HttpApiClient.RequestOptions(ignoreSSL: rpcConfig.ignoreSSL)
                requestOptions.headers = ['content-type':'application/json']
                requestOptions.body = JsonOutput.toJson([username:rpcConfig.username, password:rpcConfig.password, expires:expiration, description:'Generated by Morpheus'])

                def apiUrl = cleanServiceUrl(rpcConfig.serviceUrl)
                def apiPath = getServicePath(rpcConfig.serviceUrl) + authPath

                def results = client.callJsonApi(apiUrl,apiPath,requestOptions,'POST')
                if(results?.success && results?.error != true) {
                    log.debug("login: ${results}")
                    rtn.token = results.data?.key?.trim()
                    rtn.success = true
                } else {
                    //error
                    log.error("getToken error: ${e}", e)
                }
            } catch(e) {
                log.error("getToken error: ${e}", e)
            }
        } else if (rpcConfig.password && !rpcConfig.username) {
            rtn.token = rpcConfig.password.toString()
            rtn.success = true
        } else {
            log.error("getToken error: ${e}", e)
        }
        return rtn
    }

    void logout(HttpApiClient client, rpcConfig, String token) {
        try {
            def apiUrl = cleanServiceUrl(rpcConfig.serviceUrl)
            def apiPath = getServicePath(rpcConfig.serviceUrl) + 'logout'
            HttpApiClient.RequestOptions requestOptions = new HttpApiClient.RequestOptions(ignoreSSL: rpcConfig.ignoreSSL)
            requestOptions.headers = [Authorization: "Token ${token}".toString()]
            client.callJsonApi(apiUrl,apiPath,requestOptions,"GET")
        } catch(e) {
            log.error("logout error: ${e}", e)
        }
    }

    private getRpcConfig(NetworkPoolServer poolServer) {
        return [
            username:poolServer.credentialData?.username ?: poolServer.serviceUsername,
            password:poolServer.credentialData?.password ?: poolServer.servicePassword ?: poolServer.configMap?.apiToken,
            serviceUrl:poolServer.serviceUrl,
            ignoreSSL:poolServer.ignoreSsl
        ]
    }

	private static String cleanServiceUrl(String url) {
		def rtn = url
		def slashIndex = rtn?.indexOf('/', 9)
		if(slashIndex > 9)
			rtn = rtn.substring(0, slashIndex)
		return rtn
	}

	private static String getServicePath(String url) {
		def rtn = '/'
		def slashIndex = url?.indexOf('/', 9)
		if(slashIndex > 9)
			rtn = url.substring(slashIndex)
		if(rtn?.endsWith('/'))
			return rtn.substring(0, rtn.lastIndexOf("/"));
		return rtn
	}

    static Map getNetworkPoolConfig(String cidr) {
        def rtn = [config:[:], ranges:[]]
        try {
            def subnetInfo = new SubnetUtils(cidr).getInfo()
            rtn.config.netmask = subnetInfo.getNetmask()
            rtn.config.ipCount = subnetInfo.getAddressCountLong() ?: 0
            rtn.config.ipFreeCount = rtn.config.ipCount
            rtn.ranges << [startAddress:subnetInfo.getLowAddress(), endAddress:subnetInfo.getHighAddress()]
        } catch(e) {
            log.warn("error parsing network pool cidr: ${e}", e)
        }
        return rtn
    }

    def isIPInRange(ipAddress, startRange, endRange) {
        try {
            def start = InetAddress.getByName(startRange)
            def end = InetAddress.getByName(endRange)
            def ip = InetAddress.getByName(ipAddress)

            log.debug("StartIP: ${start}, endAddress: ${end}, ip: ${ip}")

            // Check for IPv4 or IPv6
            if (ip instanceof Inet4Address && start instanceof Inet4Address && end instanceof Inet4Address) {
                // IPv4
                // def ipInt = (ip.getAddress()[0] << 24) | (ip.getAddress()[1] << 16) | (ip.getAddress()[2] << 8) | ip.getAddress()[3]
                // def startInt = (start.getAddress()[0] << 24) | (start.getAddress()[1] << 16) | (start.getAddress()[2] << 8) | start.getAddress()[3]
                // def endInt = (end.getAddress()[0] << 24) | (end.getAddress()[1] << 16) | (end.getAddress()[2] << 8) | end.getAddress()[3]
                def ipInt = ipv4ToInteger(ip.toString())
                def endInt = ipv4ToInteger(end.toString())
                def startInt = ipv4ToInteger(start.toString())
                log.debug("startInt: ${startInt}, endInt: ${endInt}, ipInt: ${ipInt}")
                return ipInt >= startInt && ipInt <= endInt
            } else if (ip instanceof Inet6Address && start instanceof Inet6Address && end instanceof Inet6Address) {
                // IPv6
                def ipBytes = ip.getAddress()
                def startBytes = start.getAddress()
                def endBytes = end.getAddress()
                return ipBytes >= startBytes && ipBytes <= endBytes
            } else {
                // Invalid IP version
                return false
            }
        } catch (e) {
            // Handle invalid IP address
            log.error("cacheIpAddress  error: ${e}", e)
        }
    }

    def addTags(String tags) {
        // Split the string into individual values using '|'
        def tagValues = tags.split("\\|")

        // Create a list of JSON objects
        def tagObjects = tagValues.collect { value ->
            [
                name: value
            ]
        }

        def jsonTags = JsonOutput.toJson(tagObjects)

        return jsonTags
    }

    def getCurrentTimePlus5Minutes() {
        Calendar calendar = Calendar.getInstance()
        calendar.add(Calendar.MINUTE, 5)

        return calendar.time
    }

    def formatDate(Object date, String outputFormat = "yyyy-MM-dd'T'HH:mm:ss.SSS'Z'") {
        def rtn
        try {
            if(date) {
                if(date instanceof Date)
                    rtn = date.format(outputFormat, TimeZone.getTimeZone('GMT'))
                else if(date instanceof CharSequence)
                    rtn = date
            }
        } catch(ignored) { }
        return rtn
    }

    def ipv4ToInteger(ipAddress) {
        if (ipAddress.startsWith("/")) {
            ipAddress = ipAddress.substring(1)
        }
        def parts = ipAddress.split('\\.') // Split the IP address into octets

        def result = 0
            for (int i = 0; i < 4; i++) {
                def octet = parts[i].toInteger()
                result = (result << 8) | octet
            }

        return result
    }
}<|MERGE_RESOLUTION|>--- conflicted
+++ resolved
@@ -123,7 +123,7 @@
                 rtn.errors['servicePassword'] = 'Password is required'
             }
         }
-		
+
 
 		rtn.data = poolServer
 		if(rtn.errors.size() > 0){
@@ -172,11 +172,7 @@
 	}
 
 	ServiceResponse<NetworkPoolServer> initializeNetworkPoolServer(NetworkPoolServer poolServer, Map opts) {
-<<<<<<< HEAD
 		log.info("initializeNetworkPoolServer {} with id {}", poolServer.name, poolServer.id)
-=======
-        log.info("initializeNetworkPoolServer {} with id {}", poolServer.name, poolServer.id)
->>>>>>> 0b5afca3
 		log.debug("initializeNetworkPoolServer: ${poolServer.dump()}")
 		def rtn = new ServiceResponse()
         try {
